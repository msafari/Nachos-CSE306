// Copyright (c) 1992-1993 The Regents of the University of California.
// Copyright (c) 1998 Rice University.
// Copyright (c) 2003 State University of New York at Stony Brook.
// All rights reserved.  See the COPYRIGHT file for copyright notice and
// limitation of liability and disclaimer of warranty provisions.

package nachos.kernel.userprog;

import nachos.Debug;
import nachos.kernel.Nachos;
import nachos.kernel.filesys.OpenFile;
import nachos.kernel.threads.Semaphore;
import nachos.machine.CPU;
import nachos.machine.MIPS;
import nachos.machine.Machine;
import nachos.machine.NachosThread;
import nachos.machine.Simulation;
import nachos.noff.NoffHeader.NoffSegment;


/**
 * Nachos system call interface.  These are Nachos kernel operations
 * 	that can be invoked from user programs, by trapping to the kernel
 *	via the "syscall" instruction.
 *
 * @author Thomas Anderson (UC Berkeley), original C++ version
 * @author Peter Druschel (Rice University), Java translation
 * @author Eugene W. Stark (Stony Brook University)
 */
public class Syscall {

    // System call codes -- used by the stubs to tell the kernel 
    // which system call is being asked for.

    /** Integer code identifying the "Halt" system call. */
    public static final byte SC_Halt = 0;

    /** Integer code identifying the "Exit" system call. */
    public static final byte SC_Exit = 1;

    /** Integer code identifying the "Exec" system call. */
    public static final byte SC_Exec = 2;

    /** Integer code identifying the "Join" system call. */
    public static final byte SC_Join = 3;

    /** Integer code identifying the "Create" system call. */
    public static final byte SC_Create = 4;

    /** Integer code identifying the "Open" system call. */
    public static final byte SC_Open = 5;

    /** Integer code identifying the "Read" system call. */
    public static final byte SC_Read = 6;

    /** Integer code identifying the "Write" system call. */
    public static final byte SC_Write = 7;

    /** Integer code identifying the "Close" system call. */
    public static final byte SC_Close = 8;

    /** Integer code identifying the "Fork" system call. */
    public static final byte SC_Fork = 9;

    /** Integer code identifying the "Yield" system call. */
    public static final byte SC_Yield = 10;

    /** Integer code identifying the "Remove" system call. */
    public static final byte SC_Remove = 11;
    public static Semaphore joinSem = new Semaphore("joinSem", 0);;


    /**
     * Stop Nachos, and print out performance stats.
     */
    public static void halt() {
	if(((UserThread)NachosThread.currentThread()).processID == 0){
        	Debug.print('+', "Shutdown, initiated by user program.\n");
        	Simulation.stop();
	}
    }

    /* Address space control operations: Exit, Exec, and Join */

    /**
     * The Exit() call takes a single argument, which is an integer status value as in Unix. 
     * The calling thread is terminated, and the memory pages belonging to its stack area are deallocated. 
     * When the last thread in an address space exits, 
     * the remaining pages are deallocated, the address space terminates, 
     * and the argument passed by the last thread to Exit() becomes the exit status for the address space. The exit status will be used by the Join() system call as described below.
     *
     * @param status Status code to pass to processes doing a Join().
     * status = 0 means the program exited normally.
     */
    public static void exit(int status) {
	
	//Deallocate any physical memory and other resources that are assigned to this thread
	
	Debug.println('+', "User program exits with status=" + status
				+ ": " + NachosThread.currentThread().name);
	
	UserThread currThrd = ((UserThread)NachosThread.currentThread());
	AddrSpace space = currThrd.space;
	
	space.free(); //free the resources for this thread
	
	currThrd.joinSem.V(); //unblock join
	
	//if it's the last thread
	if(((UserThread)NachosThread.currentThread()).processID == 0){
	    
	   Debug.println('+', "Exiting last thread. Setting exitStatus to: "+ status);   
	   currThrd.exitStatus = status; // set the exit status of the addrspace   
	   Simulation.stop();  //halt nachos machine?
	}
	Nachos.scheduler.finishThread();
    }
    /**
     * Run the executable, stored in the Nachos file "name", and return the 
     * address space identifier.
     *
     * @param name The name of the file to execute.
     */
    public static int exec(final String name) {
	
	Debug.println('S', "Exec SysCall is called");
	
	//Create a new process (i.e. user thread plus user address space) in which to execute the program
	AddrSpace addrSpace = new AddrSpace();
	
	UserThread userThread = new UserThread(name ,new Runnable(){
	    public void run(){
		Debug.println('S', "Executing Runnable...");
		//Initializes the address space using the data from the NACHOS executable
		OpenFile executable;
		if((executable = Nachos.fileSystem.open(name)) == null) {
		    Debug.println('+', "Unable to open executable file: " + name);
		    Nachos.scheduler.finishThread();
		    return;
		}

		AddrSpace space = ((UserThread)NachosThread.currentThread()).space;
		if(space.exec(executable) == -1) {
		    Debug.println('+', "Unable to read executable file: " + name);
		    Nachos.scheduler.finishThread();
		    return;
		}

		space.initRegisters();		// set the initial register values
		space.restoreState();		// load page table register
		
		CPU.runUserCode();		// jump to the user program
		Debug.ASSERT(false);		// machine->Run never returns;
		// the address space exits by doing the syscall "exit"
		
	    }
	},addrSpace);
	
	//add the new child thread to the list of threads
	((UserThread)NachosThread.currentThread()).childThreads.add(userThread);
	
	//Schedule the newly created process for execution on the CPU
<<<<<<< HEAD
	//Nachos.scheduler.readyToRun(userThread);
	userThread.runnable.run();
=======
	Nachos.scheduler.readyToRun(userThread);
	//userThread.runnable.run();
>>>>>>> 10863c08
	
	Debug.println('M', "Thread id: " + userThread.processID);
	
	//An integer value ("SpaceId") that uniquely identifies the newly created process is returned to the caller
	return userThread.processID;
	
    }

    /**
     * 
     * The Join() system call takes as its single argument a SpaceId returned by a previous call to Exec(). 
     * The thread making the Join() call should block until the address space with the given ID has terminated, 
     * as a result of an Exit() call having been executed by the last thread executing in that address space. 
     * The exit status that was supplied by that thread as the argument to the Exit() call should be returned as as the result of the Join() call.
     * 
     * Wait for the user program specified by "id" to finish, and
     * return its exit status.
     * 
     *
     * @param id The "space ID" of the program to wait for.
     * @return the exit status of the specified program.
     */
    public static int join(int id) {
	
	UserThread currThrd = (UserThread)NachosThread.currentThread();
	Debug.println('J', "Starting System Call Join with id: "+ id + "currthrd: " + currThrd.processID);
	
	for(UserThread child: currThrd.childThreads){
	    Debug.println('J', "Child ID:" + child.processID);
	    if (child.processID == id) {
		Debug.println('J', "blocking proccesID "+ child.processID +" until process is terminated"); 
		
		child.joinSem.P(); //block join
		Debug.println('J', "Thread "+ child.name + " terminated with status: "+ child.exitStatus);
		return child.exitStatus; //return child's exitStatus after termination
	    }
	}
	
	//if it gets here means it couldn't match the processId to an existing process's ID
	Debug.println('J', "There's no existing thread with proccesID: "+ id);
	return -1;
    }


    /* File system operations: Create, Open, Read, Write, Close
     * These functions are patterned after UNIX -- files represent
     * both files *and* hardware I/O devices.
     *
     * If this assignment is done before doing the file system assignment,
     * note that the Nachos file system has a stub implementation, which
     * will work for the purposes of testing out these routines.
     */

    // When an address space starts up, it has two open files, representing 
    // keyboard input and display output (in UNIX terms, stdin and stdout).
    // Read and write can be used directly on these, without first opening
    // the console device.

    /** OpenFileId used for input from the keyboard. */
    public static final int ConsoleInput = 0;

    /** OpenFileId used for output to the display. */
    public static final int ConsoleOutput = 1;

    /**
     * Create a Nachos file with a specified name.
     *
     * @param name  The name of the file to be created.
     */
    public static void create(String name) { }

    /**
     * Remove a Nachos file.
     *
     * @param name  The name of the file to be removed.
     */
    public static void remove(String name) { }

    /**
     * Open the Nachos file "name", and return an "OpenFileId" that can 
     * be used to read and write to the file.
     *
     * @param name  The name of the file to open.
     * @return  An OpenFileId that uniquely identifies the opened file.
     */
    public static int open(String name) {return 0;}

    /**
     * Write "size" bytes from "buffer" to the open file.
     *
     * @param buffer Location of the data to be written.
     * @param size The number of bytes to write.
     * @param id The OpenFileId of the file to which to write the data.
     */
    public static void write(byte buffer[], int size, int id) {
	if (id == ConsoleOutput) {
	    for(int i = 0; i < size; i++) {
		Nachos.consoleDriver.putChar((char)buffer[i]);
		Debug.println('S', "Write Console: " + (char)buffer[i]);
	    }
	}
    }

    /**
     * Read "size" bytes from the open file into "buffer".  
     * Return the number of bytes actually read -- if the open file isn't
     * long enough, or if it is an I/O device, and there aren't enough 
     * characters to read, return whatever is available (for I/O devices, 
     * you should always wait until you can return at least one character).
     *
     * @param buffer Where to put the data read.
     * @param size The number of bytes requested.
     * @param id The OpenFileId of the file from which to read the data.
     * @return The actual number of bytes read.
     */
    public static int read(byte buffer[], int size, int id) {

	int i = 0;
	//Read from Console
	if (id == ConsoleInput) {
	    try {
		
		Debug.println('S', "Reading: size: " + size + ", id: " + id);
		for (i = 0; i < size; i++) {
		    buffer[i] = (byte) Nachos.consoleDriver.getChar();
		    Debug.println('S', "Read Console: " + (char) buffer[i]);
		}
		
	    } catch (Exception e) {
		Debug.println('S', "Exception occured");
		return i;
	    }

	    //Return num of bytes read
	    return i;
	    
	}
	//Otherwise read from file
	else{
		return 0;
	}

    }

    /**
     * Close the file, we're done reading and writing to it.
     *
     * @param id  The OpenFileId of the file to be closed.
     */
    public static void close(int id) {}


    /*
     * User-level thread operations: Fork and Yield.  To allow multiple
     * threads to run within a user program. 
     */

    /**
     * The Fork() system call takes a single void (*)() function pointer as an argument, 
     * it creates a new UserThread that shares its address space (except for the stack) with the calling thread, 
     * and the new thread begins execution with a call to the argument function. 
     * The threads sharing an address space will each have their own page table. 
     * Although the stack portion of each page table should map physical pages that are private to one thread, 
     * the code and data pages will be the same for (i.e. shared between) all the threads executing in the same address space.
     * 
     * Fork a thread to run a procedure ("func") in the *same* address space 
     * as the current thread.
     *
     * @param func The user address of the procedure to be run by the
     * new thread.
     */
    public static void fork(int func) {
	Debug.println('F', "Syscall fork is getting called");
	UserThread thrd = new UserThread("forkThrd", new Runnable() {
	    public void run() {
		
	    }
	}, ((UserThread)NachosThread.currentThread()).space);
    }
    
    public static void forkHelper(int funcAddr) {
	((UserThread)NachosThread.currentThread()).space.restoreState(); //load page tables
	CPU.writeRegister(MIPS.PCReg, funcAddr);
	CPU.writeRegister(MIPS.NextPCReg, funcAddr + 4);
    }

    /**
     * Yield the CPU to another runnable thread, whether in this address space 
     * or not. 
     */
    public static void yield() {
	
	//Yield the CPU to another thread
	Nachos.scheduler.yieldThread();
	
    }

}<|MERGE_RESOLUTION|>--- conflicted
+++ resolved
@@ -160,13 +160,9 @@
 	((UserThread)NachosThread.currentThread()).childThreads.add(userThread);
 	
 	//Schedule the newly created process for execution on the CPU
-<<<<<<< HEAD
 	//Nachos.scheduler.readyToRun(userThread);
 	userThread.runnable.run();
-=======
-	Nachos.scheduler.readyToRun(userThread);
-	//userThread.runnable.run();
->>>>>>> 10863c08
+
 	
 	Debug.println('M', "Thread id: " + userThread.processID);
 	
